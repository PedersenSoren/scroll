package watcher

import (
	"context"
	"math"
	"math/big"
	"testing"

	"github.com/scroll-tech/da-codec/encoding"
	"github.com/scroll-tech/go-ethereum/common"
	gethTypes "github.com/scroll-tech/go-ethereum/core/types"
	"github.com/scroll-tech/go-ethereum/params"
	"github.com/stretchr/testify/assert"

	"scroll-tech/common/database"
	"scroll-tech/common/types"

	"scroll-tech/rollup/internal/config"
	"scroll-tech/rollup/internal/orm"
)

func testBatchProposerCodecv0Limits(t *testing.T) {
	tests := []struct {
		name                       string
		maxChunkNum                uint64
		maxL1CommitGas             uint64
		maxL1CommitCalldataSize    uint64
		batchTimeoutSec            uint64
		forkBlock                  *big.Int
		expectedBatchesLen         int
		expectedChunksInFirstBatch uint64 // only be checked when expectedBatchesLen > 0
	}{
		{
			name:                    "NoLimitReached",
			maxChunkNum:             10,
			maxL1CommitGas:          50000000000,
			maxL1CommitCalldataSize: 1000000,
			batchTimeoutSec:         1000000000000,
			expectedBatchesLen:      0,
		},
		{
			name:                       "Timeout",
			maxChunkNum:                10,
			maxL1CommitGas:             50000000000,
			maxL1CommitCalldataSize:    1000000,
			batchTimeoutSec:            0,
			expectedBatchesLen:         1,
			expectedChunksInFirstBatch: 2,
		},
		{
			name:                    "MaxL1CommitGasPerBatchIs0",
			maxChunkNum:             10,
			maxL1CommitGas:          0,
			maxL1CommitCalldataSize: 1000000,
			batchTimeoutSec:         1000000000000,
			expectedBatchesLen:      0,
		},
		{
			name:                    "MaxL1CommitCalldataSizePerBatchIs0",
			maxChunkNum:             10,
			maxL1CommitGas:          50000000000,
			maxL1CommitCalldataSize: 0,
			batchTimeoutSec:         1000000000000,
			expectedBatchesLen:      0,
		},
		{
			name:                       "MaxL1CommitGasPerBatchIsFirstChunk",
			maxChunkNum:                10,
			maxL1CommitGas:             200000,
			maxL1CommitCalldataSize:    1000000,
			batchTimeoutSec:            1000000000000,
			expectedBatchesLen:         1,
			expectedChunksInFirstBatch: 1,
		},
		{
			name:                       "MaxL1CommitCalldataSizePerBatchIsFirstChunk",
			maxChunkNum:                10,
			maxL1CommitGas:             50000000000,
			maxL1CommitCalldataSize:    298,
			batchTimeoutSec:            1000000000000,
			expectedBatchesLen:         1,
			expectedChunksInFirstBatch: 1,
		},
		{
			name:                       "ForkBlockReached",
			maxChunkNum:                10,
			maxL1CommitGas:             50000000000,
			maxL1CommitCalldataSize:    1000000,
			batchTimeoutSec:            1000000000000,
			expectedBatchesLen:         1,
			expectedChunksInFirstBatch: 1,
			forkBlock:                  big.NewInt(3),
		},
	}

	for _, tt := range tests {
		t.Run(tt.name, func(t *testing.T) {
			db := setupDB(t)
			defer database.CloseDB(db)

			// Add genesis batch.
			block := &encoding.Block{
				Header: &gethTypes.Header{
					Number: big.NewInt(0),
				},
				RowConsumption: &gethTypes.RowConsumption{},
			}
			chunk := &encoding.Chunk{
				Blocks: []*encoding.Block{block},
			}
			chunkOrm := orm.NewChunk(db)
			_, err := chunkOrm.InsertChunk(context.Background(), chunk, encoding.CodecV0)
			assert.NoError(t, err)
			batch := &encoding.Batch{
				Index:                      0,
				TotalL1MessagePoppedBefore: 0,
				ParentBatchHash:            common.Hash{},
				Chunks:                     []*encoding.Chunk{chunk},
			}
			batchOrm := orm.NewBatch(db)
			_, err = batchOrm.InsertBatch(context.Background(), batch, encoding.CodecV0)
			assert.NoError(t, err)

			l2BlockOrm := orm.NewL2Block(db)
			err = l2BlockOrm.InsertL2Blocks(context.Background(), []*encoding.Block{block1, block2})
			assert.NoError(t, err)

			cp := NewChunkProposer(context.Background(), &config.ChunkProposerConfig{
				MaxBlockNumPerChunk:             1,
				MaxTxNumPerChunk:                10000,
				MaxL1CommitGasPerChunk:          50000000000,
				MaxL1CommitCalldataSizePerChunk: 1000000,
				MaxRowConsumptionPerChunk:       1000000,
				ChunkTimeoutSec:                 300,
				GasCostIncreaseMultiplier:       1.2,
			}, &params.ChainConfig{
				HomesteadBlock: tt.forkBlock,
			}, db, nil)
			cp.TryProposeChunk() // chunk1 contains block1
			cp.TryProposeChunk() // chunk2 contains block2

			chunks, err := chunkOrm.GetChunksInRange(context.Background(), 1, 2)
			assert.NoError(t, err)
			assert.Equal(t, uint64(6042), chunks[0].TotalL1CommitGas)
			assert.Equal(t, uint64(298), chunks[0].TotalL1CommitCalldataSize)
			assert.Equal(t, uint64(94618), chunks[1].TotalL1CommitGas)
			assert.Equal(t, uint64(5737), chunks[1].TotalL1CommitCalldataSize)

			bp := NewBatchProposer(context.Background(), &config.BatchProposerConfig{
				MaxL1CommitGasPerBatch:          tt.maxL1CommitGas,
				MaxL1CommitCalldataSizePerBatch: tt.maxL1CommitCalldataSize,
				BatchTimeoutSec:                 tt.batchTimeoutSec,
				GasCostIncreaseMultiplier:       1.2,
			}, &params.ChainConfig{
				HomesteadBlock: tt.forkBlock,
				CurieBlock:     big.NewInt(0),
			}, db, nil)
			bp.TryProposeBatch()

			batches, err := batchOrm.GetBatches(context.Background(), map[string]interface{}{}, []string{}, 0)
			assert.NoError(t, err)
			assert.Len(t, batches, tt.expectedBatchesLen+1)
			batches = batches[1:]
			if tt.expectedBatchesLen > 0 {
				assert.Equal(t, uint64(1), batches[0].StartChunkIndex)
				assert.Equal(t, tt.expectedChunksInFirstBatch, batches[0].EndChunkIndex)
				assert.Equal(t, types.RollupPending, types.RollupStatus(batches[0].RollupStatus))
				assert.Equal(t, types.ProvingTaskUnassigned, types.ProvingStatus(batches[0].ProvingStatus))

				dbChunks, err := chunkOrm.GetChunksInRange(context.Background(), 1, tt.expectedChunksInFirstBatch)
				assert.NoError(t, err)
				assert.Len(t, dbChunks, int(tt.expectedChunksInFirstBatch))
				for _, chunk := range dbChunks {
					assert.Equal(t, batches[0].Hash, chunk.BatchHash)
					assert.Equal(t, types.ProvingTaskUnassigned, types.ProvingStatus(chunk.ProvingStatus))
				}
			}
		})
	}
}

func testBatchProposerCodecv1Limits(t *testing.T) {
	tests := []struct {
		name                       string
		maxChunkNum                uint64
		maxL1CommitGas             uint64
		maxL1CommitCalldataSize    uint64
		batchTimeoutSec            uint64
		forkBlock                  *big.Int
		expectedBatchesLen         int
		expectedChunksInFirstBatch uint64 // only be checked when expectedBatchesLen > 0
	}{
		{
			name:                    "NoLimitReached",
			maxChunkNum:             10,
			maxL1CommitGas:          50000000000,
			maxL1CommitCalldataSize: 1000000,
			batchTimeoutSec:         1000000000000,
			expectedBatchesLen:      0,
		},
		{
			name:                       "Timeout",
			maxChunkNum:                10,
			maxL1CommitGas:             50000000000,
			maxL1CommitCalldataSize:    1000000,
			batchTimeoutSec:            0,
			expectedBatchesLen:         1,
			expectedChunksInFirstBatch: 2,
		},
		{
<<<<<<< HEAD
			name:                       "ForkBlockReached",
			maxChunkNum:                10,
=======
			name:                    "MaxL1CommitGasPerBatchIs0",
			maxChunkNum:             10,
			maxL1CommitGas:          0,
			maxL1CommitCalldataSize: 1000000,
			batchTimeoutSec:         1000000000000,
			expectedBatchesLen:      0,
		},
		{
			name:                    "MaxL1CommitCalldataSizePerBatchIs0",
			maxChunkNum:             10,
			maxL1CommitGas:          50000000000,
			maxL1CommitCalldataSize: 0,
			batchTimeoutSec:         1000000000000,
			expectedBatchesLen:      0,
		},
		{
			name:                       "MaxChunkNumPerBatchIs1",
			maxChunkNum:                1,
			maxL1CommitGas:             50000000000,
			maxL1CommitCalldataSize:    1000000,
			batchTimeoutSec:            1000000000000,
			expectedBatchesLen:         1,
			expectedChunksInFirstBatch: 1,
		},
		{
			name:                       "MaxL1CommitGasPerBatchIsFirstChunk",
			maxChunkNum:                10,
			maxL1CommitGas:             190352,
			maxL1CommitCalldataSize:    1000000,
			batchTimeoutSec:            1000000000000,
			expectedBatchesLen:         1,
			expectedChunksInFirstBatch: 1,
		},
		{
			name:                       "MaxL1CommitCalldataSizePerBatchIsFirstChunk",
			maxChunkNum:                10,
			maxL1CommitGas:             50000000000,
			maxL1CommitCalldataSize:    60,
>>>>>>> 1c7c30c9
			batchTimeoutSec:            1000000000000,
			expectedBatchesLen:         1,
			expectedChunksInFirstBatch: 1,
			forkBlock:                  big.NewInt(3),
		},
	}

	for _, tt := range tests {
		t.Run(tt.name, func(t *testing.T) {
			db := setupDB(t)
			defer database.CloseDB(db)

			// Add genesis batch.
			block := &encoding.Block{
				Header: &gethTypes.Header{
					Number: big.NewInt(0),
				},
				RowConsumption: &gethTypes.RowConsumption{},
			}
			chunk := &encoding.Chunk{
				Blocks: []*encoding.Block{block},
			}
			chunkOrm := orm.NewChunk(db)
			_, err := chunkOrm.InsertChunk(context.Background(), chunk, encoding.CodecV1)
			assert.NoError(t, err)
			batch := &encoding.Batch{
				Index:                      0,
				TotalL1MessagePoppedBefore: 0,
				ParentBatchHash:            common.Hash{},
				Chunks:                     []*encoding.Chunk{chunk},
			}
			batchOrm := orm.NewBatch(db)
			_, err = batchOrm.InsertBatch(context.Background(), batch, encoding.CodecV1)
			assert.NoError(t, err)

			l2BlockOrm := orm.NewL2Block(db)
			err = l2BlockOrm.InsertL2Blocks(context.Background(), []*encoding.Block{block1, block2})
			assert.NoError(t, err)

			cp := NewChunkProposer(context.Background(), &config.ChunkProposerConfig{
				MaxBlockNumPerChunk:             1,
				MaxTxNumPerChunk:                10000,
				MaxL1CommitGasPerChunk:          1,
				MaxL1CommitCalldataSizePerChunk: 100000,
				MaxRowConsumptionPerChunk:       1000000,
				ChunkTimeoutSec:                 300,
				GasCostIncreaseMultiplier:       1.2,
			}, &params.ChainConfig{
				BernoulliBlock: big.NewInt(0), HomesteadBlock: tt.forkBlock,
			}, db, nil)
			cp.TryProposeChunk() // chunk1 contains block1
			cp.TryProposeChunk() // chunk2 contains block2

			chunks, err := chunkOrm.GetChunksInRange(context.Background(), 1, 2)
			assert.NoError(t, err)
			assert.Equal(t, uint64(0), chunks[0].TotalL1CommitGas)
			assert.Equal(t, uint64(60), chunks[0].TotalL1CommitCalldataSize)
			assert.Equal(t, uint64(0), chunks[1].TotalL1CommitGas)
			assert.Equal(t, uint64(60), chunks[1].TotalL1CommitCalldataSize)

			bp := NewBatchProposer(context.Background(), &config.BatchProposerConfig{
				MaxL1CommitGasPerBatch:          1,
				MaxL1CommitCalldataSizePerBatch: 100000,
				BatchTimeoutSec:                 tt.batchTimeoutSec,
				GasCostIncreaseMultiplier:       1.2,
			}, &params.ChainConfig{
				BernoulliBlock: big.NewInt(0), HomesteadBlock: tt.forkBlock,
			}, db, nil)
			bp.TryProposeBatch()

			batches, err := batchOrm.GetBatches(context.Background(), map[string]interface{}{}, []string{}, 0)
			assert.NoError(t, err)
			assert.Len(t, batches, tt.expectedBatchesLen+1)
			batches = batches[1:]
			if tt.expectedBatchesLen > 0 {
				assert.Equal(t, uint64(1), batches[0].StartChunkIndex)
				assert.Equal(t, tt.expectedChunksInFirstBatch, batches[0].EndChunkIndex)
				assert.Equal(t, types.RollupPending, types.RollupStatus(batches[0].RollupStatus))
				assert.Equal(t, types.ProvingTaskUnassigned, types.ProvingStatus(batches[0].ProvingStatus))

				dbChunks, err := chunkOrm.GetChunksInRange(context.Background(), 1, tt.expectedChunksInFirstBatch)
				assert.NoError(t, err)
				assert.Len(t, dbChunks, int(tt.expectedChunksInFirstBatch))
				for _, chunk := range dbChunks {
					assert.Equal(t, batches[0].Hash, chunk.BatchHash)
					assert.Equal(t, types.ProvingTaskUnassigned, types.ProvingStatus(chunk.ProvingStatus))
				}
			}
		})
	}
}

func testBatchProposerCodecv2Limits(t *testing.T) {
	tests := []struct {
		name                       string
		maxChunkNum                uint64
		batchTimeoutSec            uint64
		forkBlock                  *big.Int
		expectedBatchesLen         int
		expectedChunksInFirstBatch uint64 // only be checked when expectedBatchesLen > 0
	}{
		{
			name:               "NoLimitReached",
			maxChunkNum:        10,
			batchTimeoutSec:    1000000000000,
			expectedBatchesLen: 0,
		},
		{
			name:                       "Timeout",
			maxChunkNum:                10,
			batchTimeoutSec:            0,
			expectedBatchesLen:         1,
			expectedChunksInFirstBatch: 2,
		},
		{
			name:                       "ForkBlockReached",
			maxChunkNum:                10,
			maxL1CommitGas:             50000000000,
			maxL1CommitCalldataSize:    1000000,
			batchTimeoutSec:            1000000000000,
			expectedBatchesLen:         1,
			expectedChunksInFirstBatch: 1,
			forkBlock:                  big.NewInt(3),
		},
	}

	for _, tt := range tests {
		t.Run(tt.name, func(t *testing.T) {
			db := setupDB(t)
			defer database.CloseDB(db)

			// Add genesis batch.
			block := &encoding.Block{
				Header: &gethTypes.Header{
					Number: big.NewInt(0),
				},
				RowConsumption: &gethTypes.RowConsumption{},
			}
			chunk := &encoding.Chunk{
				Blocks: []*encoding.Block{block},
			}
			chunkOrm := orm.NewChunk(db)
<<<<<<< HEAD
			_, err := chunkOrm.InsertChunk(context.Background(), chunk, encoding.CodecV2)
=======
			_, err := chunkOrm.InsertChunk(context.Background(), chunk, encoding.CodecV0)
>>>>>>> 1c7c30c9
			assert.NoError(t, err)
			batch := &encoding.Batch{
				Index:                      0,
				TotalL1MessagePoppedBefore: 0,
				ParentBatchHash:            common.Hash{},
				Chunks:                     []*encoding.Chunk{chunk},
			}
			batchOrm := orm.NewBatch(db)
<<<<<<< HEAD
			_, err = batchOrm.InsertBatch(context.Background(), batch, encoding.CodecV2)
=======
			_, err = batchOrm.InsertBatch(context.Background(), batch, encoding.CodecV0)
>>>>>>> 1c7c30c9
			assert.NoError(t, err)

			l2BlockOrm := orm.NewL2Block(db)
			err = l2BlockOrm.InsertL2Blocks(context.Background(), []*encoding.Block{block1, block2})
			assert.NoError(t, err)

			cp := NewChunkProposer(context.Background(), &config.ChunkProposerConfig{
				MaxBlockNumPerChunk:             1,
				MaxTxNumPerChunk:                10000,
<<<<<<< HEAD
				MaxL1CommitGasPerChunk:          1,
				MaxL1CommitCalldataSizePerChunk: 100000,
=======
				MaxL1CommitGasPerChunk:          50000000000,
				MaxL1CommitCalldataSizePerChunk: 1000000,
>>>>>>> 1c7c30c9
				MaxRowConsumptionPerChunk:       1000000,
				ChunkTimeoutSec:                 300,
				GasCostIncreaseMultiplier:       1.2,
			}, &params.ChainConfig{
<<<<<<< HEAD
				BernoulliBlock: big.NewInt(0), CurieBlock: big.NewInt(0), HomesteadBlock: tt.forkBlock,
=======
				BernoulliBlock: big.NewInt(0),
				HomesteadBlock: tt.forkBlock,
>>>>>>> 1c7c30c9
			}, db, nil)
			cp.TryProposeChunk() // chunk1 contains block1
			cp.TryProposeChunk() // chunk2 contains block2

			chunks, err := chunkOrm.GetChunksInRange(context.Background(), 1, 2)
			assert.NoError(t, err)
<<<<<<< HEAD
			assert.Equal(t, uint64(0), chunks[0].TotalL1CommitGas)
			assert.Equal(t, uint64(60), chunks[0].TotalL1CommitCalldataSize)
			assert.Equal(t, uint64(0), chunks[1].TotalL1CommitGas)
			assert.Equal(t, uint64(60), chunks[1].TotalL1CommitCalldataSize)

			bp := NewBatchProposer(context.Background(), &config.BatchProposerConfig{
				MaxL1CommitGasPerBatch:          1,
				MaxL1CommitCalldataSizePerBatch: 100000,
				BatchTimeoutSec:                 tt.batchTimeoutSec,
				GasCostIncreaseMultiplier:       1.2,
			}, &params.ChainConfig{
				BernoulliBlock: big.NewInt(0), CurieBlock: big.NewInt(0), HomesteadBlock: tt.forkBlock,
=======
			assert.Equal(t, uint64(2084), chunks[0].TotalL1CommitGas)
			assert.Equal(t, uint64(60), chunks[0].TotalL1CommitCalldataSize)
			assert.Equal(t, uint64(2084), chunks[1].TotalL1CommitGas)
			assert.Equal(t, uint64(60), chunks[1].TotalL1CommitCalldataSize)

			bp := NewBatchProposer(context.Background(), &config.BatchProposerConfig{
				MaxChunkNumPerBatch:             tt.maxChunkNum,
				MaxL1CommitGasPerBatch:          tt.maxL1CommitGas,
				MaxL1CommitCalldataSizePerBatch: tt.maxL1CommitCalldataSize,
				BatchTimeoutSec:                 tt.batchTimeoutSec,
				GasCostIncreaseMultiplier:       1.2,
			}, &params.ChainConfig{
				BernoulliBlock: big.NewInt(0),
				HomesteadBlock: tt.forkBlock,
>>>>>>> 1c7c30c9
			}, db, nil)
			bp.TryProposeBatch()

			batches, err := batchOrm.GetBatches(context.Background(), map[string]interface{}{}, []string{}, 0)
			assert.NoError(t, err)
			assert.Len(t, batches, tt.expectedBatchesLen+1)
			batches = batches[1:]
			if tt.expectedBatchesLen > 0 {
				assert.Equal(t, uint64(1), batches[0].StartChunkIndex)
				assert.Equal(t, tt.expectedChunksInFirstBatch, batches[0].EndChunkIndex)
				assert.Equal(t, types.RollupPending, types.RollupStatus(batches[0].RollupStatus))
				assert.Equal(t, types.ProvingTaskUnassigned, types.ProvingStatus(batches[0].ProvingStatus))

				dbChunks, err := chunkOrm.GetChunksInRange(context.Background(), 1, tt.expectedChunksInFirstBatch)
				assert.NoError(t, err)
				assert.Len(t, dbChunks, int(tt.expectedChunksInFirstBatch))
				for _, chunk := range dbChunks {
					assert.Equal(t, batches[0].Hash, chunk.BatchHash)
					assert.Equal(t, types.ProvingTaskUnassigned, types.ProvingStatus(chunk.ProvingStatus))
				}
			}
		})
	}
}

func testBatchCommitGasAndCalldataSizeCodecv0Estimation(t *testing.T) {
	db := setupDB(t)
	defer database.CloseDB(db)

	// Add genesis batch.
	block := &encoding.Block{
		Header: &gethTypes.Header{
			Number: big.NewInt(0),
		},
		RowConsumption: &gethTypes.RowConsumption{},
	}
	chunk := &encoding.Chunk{
		Blocks: []*encoding.Block{block},
	}
	chunkOrm := orm.NewChunk(db)
	_, err := chunkOrm.InsertChunk(context.Background(), chunk, encoding.CodecV0)
	assert.NoError(t, err)
	batch := &encoding.Batch{
		Index:                      0,
		TotalL1MessagePoppedBefore: 0,
		ParentBatchHash:            common.Hash{},
		Chunks:                     []*encoding.Chunk{chunk},
	}
	batchOrm := orm.NewBatch(db)
	_, err = batchOrm.InsertBatch(context.Background(), batch, encoding.CodecV0)
	assert.NoError(t, err)

	l2BlockOrm := orm.NewL2Block(db)
	err = l2BlockOrm.InsertL2Blocks(context.Background(), []*encoding.Block{block1, block2})
	assert.NoError(t, err)

	cp := NewChunkProposer(context.Background(), &config.ChunkProposerConfig{
		MaxBlockNumPerChunk:             1,
		MaxTxNumPerChunk:                10000,
		MaxL1CommitGasPerChunk:          50000000000,
		MaxL1CommitCalldataSizePerChunk: 1000000,
		MaxRowConsumptionPerChunk:       1000000,
		ChunkTimeoutSec:                 300,
		GasCostIncreaseMultiplier:       1.2,
	}, &params.ChainConfig{}, db, nil)
	cp.TryProposeChunk() // chunk1 contains block1
	cp.TryProposeChunk() // chunk2 contains block2

	chunks, err := chunkOrm.GetChunksInRange(context.Background(), 1, 2)
	assert.NoError(t, err)
	assert.Equal(t, uint64(6042), chunks[0].TotalL1CommitGas)
	assert.Equal(t, uint64(298), chunks[0].TotalL1CommitCalldataSize)
	assert.Equal(t, uint64(94618), chunks[1].TotalL1CommitGas)
	assert.Equal(t, uint64(5737), chunks[1].TotalL1CommitCalldataSize)

	bp := NewBatchProposer(context.Background(), &config.BatchProposerConfig{
		MaxL1CommitGasPerBatch:          50000000000,
		MaxL1CommitCalldataSizePerBatch: 1000000,
		BatchTimeoutSec:                 0,
		GasCostIncreaseMultiplier:       1.2,
	}, &params.ChainConfig{}, db, nil)
	bp.TryProposeBatch()

	batches, err := batchOrm.GetBatches(context.Background(), map[string]interface{}{}, []string{}, 0)
	assert.NoError(t, err)
	assert.Len(t, batches, 2)
	batches = batches[1:]
	assert.Equal(t, uint64(1), batches[0].StartChunkIndex)
	assert.Equal(t, uint64(2), batches[0].EndChunkIndex)
	assert.Equal(t, types.RollupPending, types.RollupStatus(batches[0].RollupStatus))
	assert.Equal(t, types.ProvingTaskUnassigned, types.ProvingStatus(batches[0].ProvingStatus))

	dbChunks, err := chunkOrm.GetChunksInRange(context.Background(), 1, 2)
	assert.NoError(t, err)
	assert.Len(t, dbChunks, 2)
	for _, chunk := range dbChunks {
		assert.Equal(t, batches[0].Hash, chunk.BatchHash)
		assert.Equal(t, types.ProvingTaskUnassigned, types.ProvingStatus(chunk.ProvingStatus))
	}

	assert.Equal(t, uint64(258383), batches[0].TotalL1CommitGas)
	assert.Equal(t, uint64(6035), batches[0].TotalL1CommitCalldataSize)
}

func testBatchCommitGasAndCalldataSizeCodecv1Estimation(t *testing.T) {
	db := setupDB(t)
	defer database.CloseDB(db)

	// Add genesis batch.
	block := &encoding.Block{
		Header: &gethTypes.Header{
			Number: big.NewInt(0),
		},
		RowConsumption: &gethTypes.RowConsumption{},
	}
	chunk := &encoding.Chunk{
		Blocks: []*encoding.Block{block},
	}
	chunkOrm := orm.NewChunk(db)
	_, err := chunkOrm.InsertChunk(context.Background(), chunk, encoding.CodecV0)
	assert.NoError(t, err)
	batch := &encoding.Batch{
		Index:                      0,
		TotalL1MessagePoppedBefore: 0,
		ParentBatchHash:            common.Hash{},
		Chunks:                     []*encoding.Chunk{chunk},
	}
	batchOrm := orm.NewBatch(db)
	_, err = batchOrm.InsertBatch(context.Background(), batch, encoding.CodecV0)
	assert.NoError(t, err)

	l2BlockOrm := orm.NewL2Block(db)
	err = l2BlockOrm.InsertL2Blocks(context.Background(), []*encoding.Block{block1, block2})
	assert.NoError(t, err)

	cp := NewChunkProposer(context.Background(), &config.ChunkProposerConfig{
		MaxBlockNumPerChunk:             1,
		MaxTxNumPerChunk:                10000,
		MaxL1CommitGasPerChunk:          50000000000,
		MaxL1CommitCalldataSizePerChunk: 1000000,
		MaxRowConsumptionPerChunk:       1000000,
		ChunkTimeoutSec:                 300,
		GasCostIncreaseMultiplier:       1.2,
	}, &params.ChainConfig{BernoulliBlock: big.NewInt(0)}, db, nil)
	cp.TryProposeChunk() // chunk1 contains block1
	cp.TryProposeChunk() // chunk2 contains block2

	chunks, err := chunkOrm.GetChunksInRange(context.Background(), 1, 2)
	assert.NoError(t, err)
	assert.Equal(t, uint64(2084), chunks[0].TotalL1CommitGas)
	assert.Equal(t, uint64(60), chunks[0].TotalL1CommitCalldataSize)
	assert.Equal(t, uint64(2084), chunks[1].TotalL1CommitGas)
	assert.Equal(t, uint64(60), chunks[1].TotalL1CommitCalldataSize)

	bp := NewBatchProposer(context.Background(), &config.BatchProposerConfig{
		MaxChunkNumPerBatch:             10,
		MaxL1CommitGasPerBatch:          50000000000,
		MaxL1CommitCalldataSizePerBatch: 1000000,
		BatchTimeoutSec:                 0,
		GasCostIncreaseMultiplier:       1.2,
	}, &params.ChainConfig{BernoulliBlock: big.NewInt(0)}, db, nil)
	bp.TryProposeBatch()

	batches, err := batchOrm.GetBatches(context.Background(), map[string]interface{}{}, []string{}, 0)
	assert.NoError(t, err)
	assert.Len(t, batches, 2)
	batches = batches[1:]
	assert.Equal(t, uint64(1), batches[0].StartChunkIndex)
	assert.Equal(t, uint64(2), batches[0].EndChunkIndex)
	assert.Equal(t, types.RollupPending, types.RollupStatus(batches[0].RollupStatus))
	assert.Equal(t, types.ProvingTaskUnassigned, types.ProvingStatus(batches[0].ProvingStatus))

	dbChunks, err := chunkOrm.GetChunksInRange(context.Background(), 1, 2)
	assert.NoError(t, err)
	assert.Len(t, dbChunks, 2)
	for _, chunk := range dbChunks {
		assert.Equal(t, batches[0].Hash, chunk.BatchHash)
		assert.Equal(t, types.ProvingTaskUnassigned, types.ProvingStatus(chunk.ProvingStatus))
	}

	assert.Equal(t, uint64(161270), batches[0].TotalL1CommitGas)
	assert.Equal(t, uint64(120), batches[0].TotalL1CommitCalldataSize)
}

func testBatchProposerBlobSizeLimit(t *testing.T) {
	compressionTests := []bool{false, true} // false for uncompressed, true for compressed
	for _, compressed := range compressionTests {
		db := setupDB(t)

		// Add genesis batch.
		block := &encoding.Block{
			Header: &gethTypes.Header{
				Number: big.NewInt(0),
			},
			RowConsumption: &gethTypes.RowConsumption{},
		}
		chunk := &encoding.Chunk{
			Blocks: []*encoding.Block{block},
		}
		chunkOrm := orm.NewChunk(db)
		_, err := chunkOrm.InsertChunk(context.Background(), chunk, encoding.CodecV0)
		assert.NoError(t, err)
		batch := &encoding.Batch{
			Index:                      0,
			TotalL1MessagePoppedBefore: 0,
			ParentBatchHash:            common.Hash{},
			Chunks:                     []*encoding.Chunk{chunk},
		}
		batchOrm := orm.NewBatch(db)
		_, err = batchOrm.InsertBatch(context.Background(), batch, encoding.CodecV0)
		assert.NoError(t, err)

		var chainConfig *params.ChainConfig
		if compressed {
			chainConfig = &params.ChainConfig{BernoulliBlock: big.NewInt(0), CurieBlock: big.NewInt(0)}
		} else {
			chainConfig = &params.ChainConfig{BernoulliBlock: big.NewInt(0)}
		}

		cp := NewChunkProposer(context.Background(), &config.ChunkProposerConfig{
			MaxBlockNumPerChunk:             math.MaxUint64,
			MaxTxNumPerChunk:                math.MaxUint64,
			MaxL1CommitGasPerChunk:          1,
			MaxL1CommitCalldataSizePerChunk: 100000,
			MaxRowConsumptionPerChunk:       math.MaxUint64,
			ChunkTimeoutSec:                 0,
			GasCostIncreaseMultiplier:       1,
		}, chainConfig, db, nil)

		blockHeight := int64(0)
		block = readBlockFromJSON(t, "../../../testdata/blockTrace_03.json")
		for total := int64(0); total < 20; total++ {
			for i := int64(0); i < 30; i++ {
				blockHeight++
				l2BlockOrm := orm.NewL2Block(db)
				block.Header.Number = big.NewInt(blockHeight)
				err = l2BlockOrm.InsertL2Blocks(context.Background(), []*encoding.Block{block})
				assert.NoError(t, err)
			}
			cp.TryProposeChunk()
		}

		bp := NewBatchProposer(context.Background(), &config.BatchProposerConfig{
			MaxL1CommitGasPerBatch:          1,
			MaxL1CommitCalldataSizePerBatch: 100000,
			BatchTimeoutSec:                 math.MaxUint64,
			GasCostIncreaseMultiplier:       1,
		}, chainConfig, db, nil)

		for i := 0; i < 30; i++ {
			bp.TryProposeBatch()
		}

		batches, err := batchOrm.GetBatches(context.Background(), map[string]interface{}{}, []string{}, 0)
		batches = batches[1:]
		assert.NoError(t, err)

		var expectedNumBatches int
		var numChunksMultiplier uint64
		if compressed {
			expectedNumBatches = 1
			numChunksMultiplier = 20
		} else {
			expectedNumBatches = 20
			numChunksMultiplier = 1
		}
		assert.Len(t, batches, expectedNumBatches)

		for i, batch := range batches {
			assert.Equal(t, numChunksMultiplier*(uint64(i)+1), batch.EndChunkIndex)
		}
		database.CloseDB(db)
	}
}

<<<<<<< HEAD
func testBatchProposerMaxChunkNumPerBatchLimit(t *testing.T) {
	compressionTests := []bool{false, true} // false for uncompressed, true for compressed
	for _, compressed := range compressionTests {
		db := setupDB(t)

		// Add genesis batch.
		block := &encoding.Block{
			Header: &gethTypes.Header{
				Number: big.NewInt(0),
			},
			RowConsumption: &gethTypes.RowConsumption{},
		}
		chunk := &encoding.Chunk{
			Blocks: []*encoding.Block{block},
		}
		chunkOrm := orm.NewChunk(db)
		_, err := chunkOrm.InsertChunk(context.Background(), chunk, encoding.CodecV0)
		assert.NoError(t, err)
		batch := &encoding.Batch{
			Index:                      0,
			TotalL1MessagePoppedBefore: 0,
			ParentBatchHash:            common.Hash{},
			Chunks:                     []*encoding.Chunk{chunk},
		}
		batchOrm := orm.NewBatch(db)
		_, err = batchOrm.InsertBatch(context.Background(), batch, encoding.CodecV0)
		assert.NoError(t, err)

		var chainConfig *params.ChainConfig
		if compressed {
			chainConfig = &params.ChainConfig{BernoulliBlock: big.NewInt(0), CurieBlock: big.NewInt(0)}
		} else {
			chainConfig = &params.ChainConfig{BernoulliBlock: big.NewInt(0)}
		}

		cp := NewChunkProposer(context.Background(), &config.ChunkProposerConfig{
			MaxBlockNumPerChunk:             math.MaxUint64,
			MaxTxNumPerChunk:                math.MaxUint64,
			MaxL1CommitGasPerChunk:          1,
			MaxL1CommitCalldataSizePerChunk: 100000,
			MaxRowConsumptionPerChunk:       math.MaxUint64,
			ChunkTimeoutSec:                 0,
			GasCostIncreaseMultiplier:       1,
		}, chainConfig, db, nil)

		block = readBlockFromJSON(t, "../../../testdata/blockTrace_03.json")
		for blockHeight := int64(1); blockHeight <= 60; blockHeight++ {
			block.Header.Number = big.NewInt(blockHeight)
			err = orm.NewL2Block(db).InsertL2Blocks(context.Background(), []*encoding.Block{block})
=======
	cp := NewChunkProposer(context.Background(), &config.ChunkProposerConfig{
		MaxBlockNumPerChunk:             math.MaxUint64,
		MaxTxNumPerChunk:                math.MaxUint64,
		MaxL1CommitGasPerChunk:          math.MaxUint64,
		MaxL1CommitCalldataSizePerChunk: math.MaxUint64,
		MaxRowConsumptionPerChunk:       math.MaxUint64,
		ChunkTimeoutSec:                 math.MaxUint64,
		GasCostIncreaseMultiplier:       1,
	}, &params.ChainConfig{BernoulliBlock: big.NewInt(0)}, db, nil)

	block = readBlockFromJSON(t, "../../../testdata/blockTrace_03.json")
	for total := int64(0); total < 7; total++ {
		for i := int64(0); i < 10; i++ {
			l2BlockOrm := orm.NewL2Block(db)
			block.Header.Number = big.NewInt(total*10 + i + 1)
			err = l2BlockOrm.InsertL2Blocks(context.Background(), []*encoding.Block{block})
>>>>>>> 1c7c30c9
			assert.NoError(t, err)
			cp.TryProposeChunk()
		}

<<<<<<< HEAD
		bp := NewBatchProposer(context.Background(), &config.BatchProposerConfig{
			MaxL1CommitGasPerBatch:          1,
			MaxL1CommitCalldataSizePerBatch: 100000,
			BatchTimeoutSec:                 math.MaxUint64,
			GasCostIncreaseMultiplier:       1,
		}, chainConfig, db, nil)
=======
	bp := NewBatchProposer(context.Background(), &config.BatchProposerConfig{
		MaxChunkNumPerBatch:             math.MaxUint64,
		MaxL1CommitGasPerBatch:          math.MaxUint64,
		MaxL1CommitCalldataSizePerBatch: math.MaxUint64,
		BatchTimeoutSec:                 math.MaxUint64,
		GasCostIncreaseMultiplier:       1,
	}, &params.ChainConfig{BernoulliBlock: big.NewInt(0)}, db, nil)

	for i := 0; i < 10; i++ {
>>>>>>> 1c7c30c9
		bp.TryProposeBatch()

		batches, err := batchOrm.GetBatches(context.Background(), map[string]interface{}{}, []string{}, 0)
		assert.NoError(t, err)
		assert.Len(t, batches, 2)
		dbBatch := batches[1]

		var expectedChunkNum uint64
		if compressed {
			expectedChunkNum = 45
		} else {
			expectedChunkNum = 15
		}
		assert.Equal(t, expectedChunkNum, dbBatch.EndChunkIndex)

		database.CloseDB(db)
	}
}<|MERGE_RESOLUTION|>--- conflicted
+++ resolved
@@ -22,7 +22,6 @@
 func testBatchProposerCodecv0Limits(t *testing.T) {
 	tests := []struct {
 		name                       string
-		maxChunkNum                uint64
 		maxL1CommitGas             uint64
 		maxL1CommitCalldataSize    uint64
 		batchTimeoutSec            uint64
@@ -32,7 +31,6 @@
 	}{
 		{
 			name:                    "NoLimitReached",
-			maxChunkNum:             10,
 			maxL1CommitGas:          50000000000,
 			maxL1CommitCalldataSize: 1000000,
 			batchTimeoutSec:         1000000000000,
@@ -40,7 +38,6 @@
 		},
 		{
 			name:                       "Timeout",
-			maxChunkNum:                10,
 			maxL1CommitGas:             50000000000,
 			maxL1CommitCalldataSize:    1000000,
 			batchTimeoutSec:            0,
@@ -49,7 +46,6 @@
 		},
 		{
 			name:                    "MaxL1CommitGasPerBatchIs0",
-			maxChunkNum:             10,
 			maxL1CommitGas:          0,
 			maxL1CommitCalldataSize: 1000000,
 			batchTimeoutSec:         1000000000000,
@@ -57,7 +53,6 @@
 		},
 		{
 			name:                    "MaxL1CommitCalldataSizePerBatchIs0",
-			maxChunkNum:             10,
 			maxL1CommitGas:          50000000000,
 			maxL1CommitCalldataSize: 0,
 			batchTimeoutSec:         1000000000000,
@@ -65,7 +60,6 @@
 		},
 		{
 			name:                       "MaxL1CommitGasPerBatchIsFirstChunk",
-			maxChunkNum:                10,
 			maxL1CommitGas:             200000,
 			maxL1CommitCalldataSize:    1000000,
 			batchTimeoutSec:            1000000000000,
@@ -74,7 +68,6 @@
 		},
 		{
 			name:                       "MaxL1CommitCalldataSizePerBatchIsFirstChunk",
-			maxChunkNum:                10,
 			maxL1CommitGas:             50000000000,
 			maxL1CommitCalldataSize:    298,
 			batchTimeoutSec:            1000000000000,
@@ -83,7 +76,6 @@
 		},
 		{
 			name:                       "ForkBlockReached",
-			maxChunkNum:                10,
 			maxL1CommitGas:             50000000000,
 			maxL1CommitCalldataSize:    1000000,
 			batchTimeoutSec:            1000000000000,
@@ -182,7 +174,6 @@
 func testBatchProposerCodecv1Limits(t *testing.T) {
 	tests := []struct {
 		name                       string
-		maxChunkNum                uint64
 		maxL1CommitGas             uint64
 		maxL1CommitCalldataSize    uint64
 		batchTimeoutSec            uint64
@@ -192,7 +183,6 @@
 	}{
 		{
 			name:                    "NoLimitReached",
-			maxChunkNum:             10,
 			maxL1CommitGas:          50000000000,
 			maxL1CommitCalldataSize: 1000000,
 			batchTimeoutSec:         1000000000000,
@@ -200,7 +190,6 @@
 		},
 		{
 			name:                       "Timeout",
-			maxChunkNum:                10,
 			maxL1CommitGas:             50000000000,
 			maxL1CommitCalldataSize:    1000000,
 			batchTimeoutSec:            0,
@@ -208,12 +197,7 @@
 			expectedChunksInFirstBatch: 2,
 		},
 		{
-<<<<<<< HEAD
-			name:                       "ForkBlockReached",
-			maxChunkNum:                10,
-=======
 			name:                    "MaxL1CommitGasPerBatchIs0",
-			maxChunkNum:             10,
 			maxL1CommitGas:          0,
 			maxL1CommitCalldataSize: 1000000,
 			batchTimeoutSec:         1000000000000,
@@ -221,24 +205,13 @@
 		},
 		{
 			name:                    "MaxL1CommitCalldataSizePerBatchIs0",
-			maxChunkNum:             10,
 			maxL1CommitGas:          50000000000,
 			maxL1CommitCalldataSize: 0,
 			batchTimeoutSec:         1000000000000,
 			expectedBatchesLen:      0,
 		},
 		{
-			name:                       "MaxChunkNumPerBatchIs1",
-			maxChunkNum:                1,
-			maxL1CommitGas:             50000000000,
-			maxL1CommitCalldataSize:    1000000,
-			batchTimeoutSec:            1000000000000,
-			expectedBatchesLen:         1,
-			expectedChunksInFirstBatch: 1,
-		},
-		{
 			name:                       "MaxL1CommitGasPerBatchIsFirstChunk",
-			maxChunkNum:                10,
 			maxL1CommitGas:             190352,
 			maxL1CommitCalldataSize:    1000000,
 			batchTimeoutSec:            1000000000000,
@@ -247,10 +220,16 @@
 		},
 		{
 			name:                       "MaxL1CommitCalldataSizePerBatchIsFirstChunk",
-			maxChunkNum:                10,
 			maxL1CommitGas:             50000000000,
 			maxL1CommitCalldataSize:    60,
->>>>>>> 1c7c30c9
+			batchTimeoutSec:            1000000000000,
+			expectedBatchesLen:         1,
+			expectedChunksInFirstBatch: 1,
+		},
+		{
+			name:                       "ForkBlockReached",
+			maxL1CommitGas:             50000000000,
+			maxL1CommitCalldataSize:    1000000,
 			batchTimeoutSec:            1000000000000,
 			expectedBatchesLen:         1,
 			expectedChunksInFirstBatch: 1,
@@ -274,7 +253,7 @@
 				Blocks: []*encoding.Block{block},
 			}
 			chunkOrm := orm.NewChunk(db)
-			_, err := chunkOrm.InsertChunk(context.Background(), chunk, encoding.CodecV1)
+			_, err := chunkOrm.InsertChunk(context.Background(), chunk, encoding.CodecV0)
 			assert.NoError(t, err)
 			batch := &encoding.Batch{
 				Index:                      0,
@@ -283,7 +262,7 @@
 				Chunks:                     []*encoding.Chunk{chunk},
 			}
 			batchOrm := orm.NewBatch(db)
-			_, err = batchOrm.InsertBatch(context.Background(), batch, encoding.CodecV1)
+			_, err = batchOrm.InsertBatch(context.Background(), batch, encoding.CodecV0)
 			assert.NoError(t, err)
 
 			l2BlockOrm := orm.NewL2Block(db)
@@ -293,31 +272,33 @@
 			cp := NewChunkProposer(context.Background(), &config.ChunkProposerConfig{
 				MaxBlockNumPerChunk:             1,
 				MaxTxNumPerChunk:                10000,
-				MaxL1CommitGasPerChunk:          1,
-				MaxL1CommitCalldataSizePerChunk: 100000,
+				MaxL1CommitGasPerChunk:          50000000000,
+				MaxL1CommitCalldataSizePerChunk: 1000000,
 				MaxRowConsumptionPerChunk:       1000000,
 				ChunkTimeoutSec:                 300,
 				GasCostIncreaseMultiplier:       1.2,
 			}, &params.ChainConfig{
-				BernoulliBlock: big.NewInt(0), HomesteadBlock: tt.forkBlock,
+				BernoulliBlock: big.NewInt(0),
+				HomesteadBlock: tt.forkBlock,
 			}, db, nil)
 			cp.TryProposeChunk() // chunk1 contains block1
 			cp.TryProposeChunk() // chunk2 contains block2
 
 			chunks, err := chunkOrm.GetChunksInRange(context.Background(), 1, 2)
 			assert.NoError(t, err)
-			assert.Equal(t, uint64(0), chunks[0].TotalL1CommitGas)
+			assert.Equal(t, uint64(2084), chunks[0].TotalL1CommitGas)
 			assert.Equal(t, uint64(60), chunks[0].TotalL1CommitCalldataSize)
-			assert.Equal(t, uint64(0), chunks[1].TotalL1CommitGas)
+			assert.Equal(t, uint64(2084), chunks[1].TotalL1CommitGas)
 			assert.Equal(t, uint64(60), chunks[1].TotalL1CommitCalldataSize)
 
 			bp := NewBatchProposer(context.Background(), &config.BatchProposerConfig{
-				MaxL1CommitGasPerBatch:          1,
-				MaxL1CommitCalldataSizePerBatch: 100000,
+				MaxL1CommitGasPerBatch:          tt.maxL1CommitGas,
+				MaxL1CommitCalldataSizePerBatch: tt.maxL1CommitCalldataSize,
 				BatchTimeoutSec:                 tt.batchTimeoutSec,
 				GasCostIncreaseMultiplier:       1.2,
 			}, &params.ChainConfig{
-				BernoulliBlock: big.NewInt(0), HomesteadBlock: tt.forkBlock,
+				BernoulliBlock: big.NewInt(0),
+				HomesteadBlock: tt.forkBlock,
 			}, db, nil)
 			bp.TryProposeBatch()
 
@@ -346,28 +327,60 @@
 func testBatchProposerCodecv2Limits(t *testing.T) {
 	tests := []struct {
 		name                       string
-		maxChunkNum                uint64
+		maxL1CommitGas             uint64
+		maxL1CommitCalldataSize    uint64
 		batchTimeoutSec            uint64
 		forkBlock                  *big.Int
 		expectedBatchesLen         int
 		expectedChunksInFirstBatch uint64 // only be checked when expectedBatchesLen > 0
 	}{
 		{
-			name:               "NoLimitReached",
-			maxChunkNum:        10,
-			batchTimeoutSec:    1000000000000,
-			expectedBatchesLen: 0,
+			name:                    "NoLimitReached",
+			maxL1CommitGas:          50000000000,
+			maxL1CommitCalldataSize: 1000000,
+			batchTimeoutSec:         1000000000000,
+			expectedBatchesLen:      0,
 		},
 		{
 			name:                       "Timeout",
-			maxChunkNum:                10,
+			maxL1CommitGas:             50000000000,
+			maxL1CommitCalldataSize:    1000000,
 			batchTimeoutSec:            0,
 			expectedBatchesLen:         1,
 			expectedChunksInFirstBatch: 2,
 		},
 		{
+			name:                    "MaxL1CommitGasPerBatchIs0",
+			maxL1CommitGas:          0,
+			maxL1CommitCalldataSize: 1000000,
+			batchTimeoutSec:         1000000000000,
+			expectedBatchesLen:      0,
+		},
+		{
+			name:                    "MaxL1CommitCalldataSizePerBatchIs0",
+			maxL1CommitGas:          50000000000,
+			maxL1CommitCalldataSize: 0,
+			batchTimeoutSec:         1000000000000,
+			expectedBatchesLen:      0,
+		},
+		{
+			name:                       "MaxL1CommitGasPerBatchIsFirstChunk",
+			maxL1CommitGas:             190352,
+			maxL1CommitCalldataSize:    1000000,
+			batchTimeoutSec:            1000000000000,
+			expectedBatchesLen:         1,
+			expectedChunksInFirstBatch: 1,
+		},
+		{
+			name:                       "MaxL1CommitCalldataSizePerBatchIsFirstChunk",
+			maxL1CommitGas:             50000000000,
+			maxL1CommitCalldataSize:    60,
+			batchTimeoutSec:            1000000000000,
+			expectedBatchesLen:         1,
+			expectedChunksInFirstBatch: 1,
+		},
+		{
 			name:                       "ForkBlockReached",
-			maxChunkNum:                10,
 			maxL1CommitGas:             50000000000,
 			maxL1CommitCalldataSize:    1000000,
 			batchTimeoutSec:            1000000000000,
@@ -393,11 +406,7 @@
 				Blocks: []*encoding.Block{block},
 			}
 			chunkOrm := orm.NewChunk(db)
-<<<<<<< HEAD
-			_, err := chunkOrm.InsertChunk(context.Background(), chunk, encoding.CodecV2)
-=======
 			_, err := chunkOrm.InsertChunk(context.Background(), chunk, encoding.CodecV0)
->>>>>>> 1c7c30c9
 			assert.NoError(t, err)
 			batch := &encoding.Batch{
 				Index:                      0,
@@ -406,11 +415,7 @@
 				Chunks:                     []*encoding.Chunk{chunk},
 			}
 			batchOrm := orm.NewBatch(db)
-<<<<<<< HEAD
-			_, err = batchOrm.InsertBatch(context.Background(), batch, encoding.CodecV2)
-=======
 			_, err = batchOrm.InsertBatch(context.Background(), batch, encoding.CodecV0)
->>>>>>> 1c7c30c9
 			assert.NoError(t, err)
 
 			l2BlockOrm := orm.NewL2Block(db)
@@ -420,58 +425,34 @@
 			cp := NewChunkProposer(context.Background(), &config.ChunkProposerConfig{
 				MaxBlockNumPerChunk:             1,
 				MaxTxNumPerChunk:                10000,
-<<<<<<< HEAD
-				MaxL1CommitGasPerChunk:          1,
-				MaxL1CommitCalldataSizePerChunk: 100000,
-=======
 				MaxL1CommitGasPerChunk:          50000000000,
 				MaxL1CommitCalldataSizePerChunk: 1000000,
->>>>>>> 1c7c30c9
 				MaxRowConsumptionPerChunk:       1000000,
 				ChunkTimeoutSec:                 300,
 				GasCostIncreaseMultiplier:       1.2,
 			}, &params.ChainConfig{
-<<<<<<< HEAD
-				BernoulliBlock: big.NewInt(0), CurieBlock: big.NewInt(0), HomesteadBlock: tt.forkBlock,
-=======
 				BernoulliBlock: big.NewInt(0),
 				HomesteadBlock: tt.forkBlock,
->>>>>>> 1c7c30c9
 			}, db, nil)
 			cp.TryProposeChunk() // chunk1 contains block1
 			cp.TryProposeChunk() // chunk2 contains block2
 
 			chunks, err := chunkOrm.GetChunksInRange(context.Background(), 1, 2)
 			assert.NoError(t, err)
-<<<<<<< HEAD
-			assert.Equal(t, uint64(0), chunks[0].TotalL1CommitGas)
-			assert.Equal(t, uint64(60), chunks[0].TotalL1CommitCalldataSize)
-			assert.Equal(t, uint64(0), chunks[1].TotalL1CommitGas)
-			assert.Equal(t, uint64(60), chunks[1].TotalL1CommitCalldataSize)
-
-			bp := NewBatchProposer(context.Background(), &config.BatchProposerConfig{
-				MaxL1CommitGasPerBatch:          1,
-				MaxL1CommitCalldataSizePerBatch: 100000,
-				BatchTimeoutSec:                 tt.batchTimeoutSec,
-				GasCostIncreaseMultiplier:       1.2,
-			}, &params.ChainConfig{
-				BernoulliBlock: big.NewInt(0), CurieBlock: big.NewInt(0), HomesteadBlock: tt.forkBlock,
-=======
 			assert.Equal(t, uint64(2084), chunks[0].TotalL1CommitGas)
 			assert.Equal(t, uint64(60), chunks[0].TotalL1CommitCalldataSize)
 			assert.Equal(t, uint64(2084), chunks[1].TotalL1CommitGas)
 			assert.Equal(t, uint64(60), chunks[1].TotalL1CommitCalldataSize)
 
 			bp := NewBatchProposer(context.Background(), &config.BatchProposerConfig{
-				MaxChunkNumPerBatch:             tt.maxChunkNum,
 				MaxL1CommitGasPerBatch:          tt.maxL1CommitGas,
 				MaxL1CommitCalldataSizePerBatch: tt.maxL1CommitCalldataSize,
 				BatchTimeoutSec:                 tt.batchTimeoutSec,
 				GasCostIncreaseMultiplier:       1.2,
 			}, &params.ChainConfig{
 				BernoulliBlock: big.NewInt(0),
+				CurieBlock:     big.NewInt(0),
 				HomesteadBlock: tt.forkBlock,
->>>>>>> 1c7c30c9
 			}, db, nil)
 			bp.TryProposeBatch()
 
@@ -627,7 +608,85 @@
 	assert.Equal(t, uint64(60), chunks[1].TotalL1CommitCalldataSize)
 
 	bp := NewBatchProposer(context.Background(), &config.BatchProposerConfig{
-		MaxChunkNumPerBatch:             10,
+		MaxL1CommitGasPerBatch:          50000000000,
+		MaxL1CommitCalldataSizePerBatch: 1000000,
+		BatchTimeoutSec:                 0,
+		GasCostIncreaseMultiplier:       1.2,
+	}, &params.ChainConfig{BernoulliBlock: big.NewInt(0)}, db, nil)
+	bp.TryProposeBatch()
+
+	batches, err := batchOrm.GetBatches(context.Background(), map[string]interface{}{}, []string{}, 0)
+	assert.NoError(t, err)
+	assert.Len(t, batches, 2)
+	batches = batches[1:]
+	assert.Equal(t, uint64(1), batches[0].StartChunkIndex)
+	assert.Equal(t, uint64(2), batches[0].EndChunkIndex)
+	assert.Equal(t, types.RollupPending, types.RollupStatus(batches[0].RollupStatus))
+	assert.Equal(t, types.ProvingTaskUnassigned, types.ProvingStatus(batches[0].ProvingStatus))
+
+	dbChunks, err := chunkOrm.GetChunksInRange(context.Background(), 1, 2)
+	assert.NoError(t, err)
+	assert.Len(t, dbChunks, 2)
+	for _, chunk := range dbChunks {
+		assert.Equal(t, batches[0].Hash, chunk.BatchHash)
+		assert.Equal(t, types.ProvingTaskUnassigned, types.ProvingStatus(chunk.ProvingStatus))
+	}
+
+	assert.Equal(t, uint64(161270), batches[0].TotalL1CommitGas)
+	assert.Equal(t, uint64(120), batches[0].TotalL1CommitCalldataSize)
+}
+
+func testBatchCommitGasAndCalldataSizeCodecv2Estimation(t *testing.T) {
+	db := setupDB(t)
+	defer database.CloseDB(db)
+
+	// Add genesis batch.
+	block := &encoding.Block{
+		Header: &gethTypes.Header{
+			Number: big.NewInt(0),
+		},
+		RowConsumption: &gethTypes.RowConsumption{},
+	}
+	chunk := &encoding.Chunk{
+		Blocks: []*encoding.Block{block},
+	}
+	chunkOrm := orm.NewChunk(db)
+	_, err := chunkOrm.InsertChunk(context.Background(), chunk, encoding.CodecV0)
+	assert.NoError(t, err)
+	batch := &encoding.Batch{
+		Index:                      0,
+		TotalL1MessagePoppedBefore: 0,
+		ParentBatchHash:            common.Hash{},
+		Chunks:                     []*encoding.Chunk{chunk},
+	}
+	batchOrm := orm.NewBatch(db)
+	_, err = batchOrm.InsertBatch(context.Background(), batch, encoding.CodecV0)
+	assert.NoError(t, err)
+
+	l2BlockOrm := orm.NewL2Block(db)
+	err = l2BlockOrm.InsertL2Blocks(context.Background(), []*encoding.Block{block1, block2})
+	assert.NoError(t, err)
+
+	cp := NewChunkProposer(context.Background(), &config.ChunkProposerConfig{
+		MaxBlockNumPerChunk:             1,
+		MaxTxNumPerChunk:                10000,
+		MaxL1CommitGasPerChunk:          50000000000,
+		MaxL1CommitCalldataSizePerChunk: 1000000,
+		MaxRowConsumptionPerChunk:       1000000,
+		ChunkTimeoutSec:                 300,
+		GasCostIncreaseMultiplier:       1.2,
+	}, &params.ChainConfig{BernoulliBlock: big.NewInt(0)}, db, nil)
+	cp.TryProposeChunk() // chunk1 contains block1
+	cp.TryProposeChunk() // chunk2 contains block2
+
+	chunks, err := chunkOrm.GetChunksInRange(context.Background(), 1, 2)
+	assert.NoError(t, err)
+	assert.Equal(t, uint64(2084), chunks[0].TotalL1CommitGas)
+	assert.Equal(t, uint64(60), chunks[0].TotalL1CommitCalldataSize)
+	assert.Equal(t, uint64(2084), chunks[1].TotalL1CommitGas)
+	assert.Equal(t, uint64(60), chunks[1].TotalL1CommitCalldataSize)
+
+	bp := NewBatchProposer(context.Background(), &config.BatchProposerConfig{
 		MaxL1CommitGasPerBatch:          50000000000,
 		MaxL1CommitCalldataSizePerBatch: 1000000,
 		BatchTimeoutSec:                 0,
@@ -747,7 +806,6 @@
 	}
 }
 
-<<<<<<< HEAD
 func testBatchProposerMaxChunkNumPerBatchLimit(t *testing.T) {
 	compressionTests := []bool{false, true} // false for uncompressed, true for compressed
 	for _, compressed := range compressionTests {
@@ -797,46 +855,16 @@
 		for blockHeight := int64(1); blockHeight <= 60; blockHeight++ {
 			block.Header.Number = big.NewInt(blockHeight)
 			err = orm.NewL2Block(db).InsertL2Blocks(context.Background(), []*encoding.Block{block})
-=======
-	cp := NewChunkProposer(context.Background(), &config.ChunkProposerConfig{
-		MaxBlockNumPerChunk:             math.MaxUint64,
-		MaxTxNumPerChunk:                math.MaxUint64,
-		MaxL1CommitGasPerChunk:          math.MaxUint64,
-		MaxL1CommitCalldataSizePerChunk: math.MaxUint64,
-		MaxRowConsumptionPerChunk:       math.MaxUint64,
-		ChunkTimeoutSec:                 math.MaxUint64,
-		GasCostIncreaseMultiplier:       1,
-	}, &params.ChainConfig{BernoulliBlock: big.NewInt(0)}, db, nil)
-
-	block = readBlockFromJSON(t, "../../../testdata/blockTrace_03.json")
-	for total := int64(0); total < 7; total++ {
-		for i := int64(0); i < 10; i++ {
-			l2BlockOrm := orm.NewL2Block(db)
-			block.Header.Number = big.NewInt(total*10 + i + 1)
-			err = l2BlockOrm.InsertL2Blocks(context.Background(), []*encoding.Block{block})
->>>>>>> 1c7c30c9
 			assert.NoError(t, err)
 			cp.TryProposeChunk()
 		}
 
-<<<<<<< HEAD
 		bp := NewBatchProposer(context.Background(), &config.BatchProposerConfig{
 			MaxL1CommitGasPerBatch:          1,
 			MaxL1CommitCalldataSizePerBatch: 100000,
 			BatchTimeoutSec:                 math.MaxUint64,
 			GasCostIncreaseMultiplier:       1,
 		}, chainConfig, db, nil)
-=======
-	bp := NewBatchProposer(context.Background(), &config.BatchProposerConfig{
-		MaxChunkNumPerBatch:             math.MaxUint64,
-		MaxL1CommitGasPerBatch:          math.MaxUint64,
-		MaxL1CommitCalldataSizePerBatch: math.MaxUint64,
-		BatchTimeoutSec:                 math.MaxUint64,
-		GasCostIncreaseMultiplier:       1,
-	}, &params.ChainConfig{BernoulliBlock: big.NewInt(0)}, db, nil)
-
-	for i := 0; i < 10; i++ {
->>>>>>> 1c7c30c9
 		bp.TryProposeBatch()
 
 		batches, err := batchOrm.GetBatches(context.Background(), map[string]interface{}{}, []string{}, 0)
