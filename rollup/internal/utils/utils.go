package utils

import (
	"fmt"
	"math/big"

	"github.com/scroll-tech/da-codec/encoding"
	"github.com/scroll-tech/da-codec/encoding/codecv0"
	"github.com/scroll-tech/da-codec/encoding/codecv1"
	"github.com/scroll-tech/da-codec/encoding/codecv2"
	"github.com/scroll-tech/go-ethereum/accounts/abi"
	"github.com/scroll-tech/go-ethereum/common"
	"github.com/scroll-tech/go-ethereum/core/types"
	"github.com/scroll-tech/go-ethereum/crypto"

	bridgeAbi "scroll-tech/rollup/abi"
)

// Keccak2 compute the keccack256 of two concatenations of bytes32
func Keccak2(a common.Hash, b common.Hash) common.Hash {
	return common.BytesToHash(crypto.Keccak256(append(a.Bytes()[:], b.Bytes()[:]...)))
}

// ComputeMessageHash compute the message hash
func ComputeMessageHash(
	sender common.Address,
	target common.Address,
	value *big.Int,
	messageNonce *big.Int,
	message []byte,
) common.Hash {
	data, _ := bridgeAbi.L2ScrollMessengerABI.Pack("relayMessage", sender, target, value, messageNonce, message)
	return common.BytesToHash(crypto.Keccak256(data))
}

// BufferToUint256Le convert bytes array to uint256 array assuming little-endian
func BufferToUint256Le(buffer []byte) []*big.Int {
	buffer256 := make([]*big.Int, len(buffer)/32)
	for i := 0; i < len(buffer)/32; i++ {
		v := big.NewInt(0)
		shft := big.NewInt(1)
		for j := 0; j < 32; j++ {
			v = new(big.Int).Add(v, new(big.Int).Mul(shft, big.NewInt(int64(buffer[i*32+j]))))
			shft = new(big.Int).Mul(shft, big.NewInt(256))
		}
		buffer256[i] = v
	}
	return buffer256
}

// UnpackLog unpacks a retrieved log into the provided output structure.
// @todo: add unit test.
func UnpackLog(c *abi.ABI, out interface{}, event string, log types.Log) error {
	if log.Topics[0] != c.Events[event].ID {
		return fmt.Errorf("event signature mismatch")
	}
	if len(log.Data) > 0 {
		if err := c.UnpackIntoInterface(out, event, log.Data); err != nil {
			return err
		}
	}
	var indexed abi.Arguments
	for _, arg := range c.Events[event].Inputs {
		if arg.Indexed {
			indexed = append(indexed, arg)
		}
	}
	return abi.ParseTopics(out, indexed, log.Topics[1:])
}

// ChunkMetrics indicates the metrics for proposing a chunk.
type ChunkMetrics struct {
	// common metrics
	NumBlocks           uint64
	TxNum               uint64
	CrcMax              uint64
	FirstBlockTimestamp uint64

	L1CommitCalldataSize uint64
	L1CommitGas          uint64

	// codecv1 metrics, default 0 for codecv0
	L1CommitBlobSize uint64
}

// CalculateChunkMetrics calculates chunk metrics.
func CalculateChunkMetrics(chunk *encoding.Chunk, codecVersion encoding.CodecVersion) (*ChunkMetrics, error) {
	var err error
	metrics := &ChunkMetrics{
		TxNum:               chunk.NumTransactions(),
		NumBlocks:           uint64(len(chunk.Blocks)),
		FirstBlockTimestamp: chunk.Blocks[0].Header.Time,
	}
	metrics.CrcMax, err = chunk.CrcMax()
	if err != nil {
		return nil, fmt.Errorf("failed to get crc max: %w", err)
	}
	switch codecVersion {
	case encoding.CodecV0:
		metrics.L1CommitCalldataSize, err = codecv0.EstimateChunkL1CommitCalldataSize(chunk)
		if err != nil {
			return nil, fmt.Errorf("failed to estimate codecv0 chunk L1 commit calldata size: %w", err)
		}
		metrics.L1CommitGas, err = codecv0.EstimateChunkL1CommitGas(chunk)
		if err != nil {
			return nil, fmt.Errorf("failed to estimate codecv0 chunk L1 commit gas: %w", err)
		}
		return metrics, nil
	case encoding.CodecV1:
<<<<<<< HEAD
=======
		metrics.L1CommitGas = codecv1.EstimateChunkL1CommitGas(chunk)
>>>>>>> 1c7c30c9
		metrics.L1CommitCalldataSize = codecv1.EstimateChunkL1CommitCalldataSize(chunk)
		metrics.L1CommitBlobSize, err = codecv1.EstimateChunkL1CommitBlobSize(chunk)
		if err != nil {
			return nil, fmt.Errorf("failed to estimate codecv1 chunk L1 commit blob size: %w", err)
		}
		return metrics, nil
	case encoding.CodecV2:
		metrics.L1CommitCalldataSize = codecv2.EstimateChunkL1CommitCalldataSize(chunk)
		metrics.L1CommitBlobSize, err = codecv2.EstimateChunkL1CommitBlobSize(chunk)
		if err != nil {
			return nil, fmt.Errorf("failed to estimate codecv2 chunk L1 commit blob size: %w", err)
		}
		return metrics, nil
	default:
		return nil, fmt.Errorf("unsupported codec version: %v", codecVersion)
	}
}

// BatchMetrics indicates the metrics for proposing a batch.
type BatchMetrics struct {
	// common metrics
	NumChunks           uint64
	FirstBlockTimestamp uint64

	L1CommitCalldataSize uint64
	L1CommitGas          uint64

	// codecv1 metrics, default 0 for codecv0
	L1CommitBlobSize uint64
}

// CalculateBatchMetrics calculates batch metrics.
func CalculateBatchMetrics(batch *encoding.Batch, codecVersion encoding.CodecVersion) (*BatchMetrics, error) {
	var err error
	metrics := &BatchMetrics{
		NumChunks:           uint64(len(batch.Chunks)),
		FirstBlockTimestamp: batch.Chunks[0].Blocks[0].Header.Time,
	}
	switch codecVersion {
	case encoding.CodecV0:
		metrics.L1CommitGas, err = codecv0.EstimateBatchL1CommitGas(batch)
		if err != nil {
			return nil, fmt.Errorf("failed to estimate codecv0 batch L1 commit gas: %w", err)
		}
		metrics.L1CommitCalldataSize, err = codecv0.EstimateBatchL1CommitCalldataSize(batch)
		if err != nil {
			return nil, fmt.Errorf("failed to estimate codecv0 batch L1 commit calldata size: %w", err)
		}
		return metrics, nil
	case encoding.CodecV1:
<<<<<<< HEAD
=======
		metrics.L1CommitGas = codecv1.EstimateBatchL1CommitGas(batch)
>>>>>>> 1c7c30c9
		metrics.L1CommitCalldataSize = codecv1.EstimateBatchL1CommitCalldataSize(batch)
		metrics.L1CommitBlobSize, err = codecv1.EstimateBatchL1CommitBlobSize(batch)
		if err != nil {
			return nil, fmt.Errorf("failed to estimate codecv1 batch L1 commit blob size: %w", err)
		}
		return metrics, nil
	case encoding.CodecV2:
		metrics.L1CommitCalldataSize = codecv2.EstimateBatchL1CommitCalldataSize(batch)
		metrics.L1CommitBlobSize, err = codecv2.EstimateBatchL1CommitBlobSize(batch)
		if err != nil {
			return nil, fmt.Errorf("failed to estimate codecv2 batch L1 commit blob size: %w", err)
		}
		return metrics, nil
	default:
		return nil, fmt.Errorf("unsupported codec version: %v", codecVersion)
	}
}

// GetChunkHash retrieves the hash of a chunk.
func GetChunkHash(chunk *encoding.Chunk, totalL1MessagePoppedBefore uint64, codecVersion encoding.CodecVersion) (common.Hash, error) {
	switch codecVersion {
	case encoding.CodecV0:
		daChunk, err := codecv0.NewDAChunk(chunk, totalL1MessagePoppedBefore)
		if err != nil {
			return common.Hash{}, fmt.Errorf("failed to create codecv0 DA chunk: %w", err)
		}
		chunkHash, err := daChunk.Hash()
		if err != nil {
			return common.Hash{}, fmt.Errorf("failed to get codecv0 DA chunk hash: %w", err)
		}
		return chunkHash, nil
	case encoding.CodecV1:
		daChunk, err := codecv1.NewDAChunk(chunk, totalL1MessagePoppedBefore)
		if err != nil {
			return common.Hash{}, fmt.Errorf("failed to create codecv1 DA chunk: %w", err)
		}
		chunkHash, err := daChunk.Hash()
		if err != nil {
			return common.Hash{}, fmt.Errorf("failed to get codecv1 DA chunk hash: %w", err)
		}
		return chunkHash, nil
	case encoding.CodecV2:
		daChunk, err := codecv2.NewDAChunk(chunk, totalL1MessagePoppedBefore)
		if err != nil {
			return common.Hash{}, fmt.Errorf("failed to create codecv2 DA chunk: %w", err)
		}
		chunkHash, err := daChunk.Hash()
		if err != nil {
			return common.Hash{}, fmt.Errorf("failed to get codecv2 DA chunk hash: %w", err)
		}
		return chunkHash, nil
	default:
		return common.Hash{}, fmt.Errorf("unsupported codec version: %v", codecVersion)
	}
}

// BatchMetadata represents the metadata of a batch.
type BatchMetadata struct {
	BatchHash          common.Hash
	BatchDataHash      common.Hash
	BatchBlobDataProof []byte
	BatchBytes         []byte
	StartChunkHash     common.Hash
	EndChunkHash       common.Hash
}

// GetBatchMetadata retrieves the metadata of a batch.
func GetBatchMetadata(batch *encoding.Batch, codecVersion encoding.CodecVersion) (*BatchMetadata, error) {
	numChunks := len(batch.Chunks)
	totalL1MessagePoppedBeforeEndDAChunk := batch.TotalL1MessagePoppedBefore
	for i := 0; i < numChunks-1; i++ {
		totalL1MessagePoppedBeforeEndDAChunk += batch.Chunks[i].NumL1Messages(totalL1MessagePoppedBeforeEndDAChunk)
	}

	switch codecVersion {
	case encoding.CodecV0:
		daBatch, err := codecv0.NewDABatch(batch)
		if err != nil {
			return nil, fmt.Errorf("failed to create codecv0 DA batch: %w", err)
		}

		// BatchBlobDataProof is left as empty for codecv0.
		batchMeta := &BatchMetadata{
			BatchHash:     daBatch.Hash(),
			BatchDataHash: daBatch.DataHash,
			BatchBytes:    daBatch.Encode(),
		}

		startDAChunk, err := codecv0.NewDAChunk(batch.Chunks[0], batch.TotalL1MessagePoppedBefore)
		if err != nil {
			return nil, fmt.Errorf("failed to create codecv0 start DA chunk: %w", err)
		}

		batchMeta.StartChunkHash, err = startDAChunk.Hash()
		if err != nil {
			return nil, fmt.Errorf("failed to get codecv0 start DA chunk hash: %w", err)
		}

		endDAChunk, err := codecv0.NewDAChunk(batch.Chunks[numChunks-1], totalL1MessagePoppedBeforeEndDAChunk)
		if err != nil {
			return nil, fmt.Errorf("failed to create codecv0 end DA chunk: %w", err)
		}

		batchMeta.EndChunkHash, err = endDAChunk.Hash()
		if err != nil {
			return nil, fmt.Errorf("failed to get codecv0 end DA chunk hash: %w", err)
		}
		return batchMeta, nil
	case encoding.CodecV1:
		daBatch, err := codecv1.NewDABatch(batch)
		if err != nil {
			return nil, fmt.Errorf("failed to create codecv1 DA batch: %w", err)
		}

		blobDataProof, err := daBatch.BlobDataProof()
		if err != nil {
			return nil, fmt.Errorf("failed to get codecv1 blob data proof: %w", err)
		}

		batchMeta := &BatchMetadata{
			BatchHash:          daBatch.Hash(),
			BatchDataHash:      daBatch.DataHash,
			BatchBlobDataProof: blobDataProof,
			BatchBytes:         daBatch.Encode(),
		}

		startDAChunk, err := codecv1.NewDAChunk(batch.Chunks[0], batch.TotalL1MessagePoppedBefore)
		if err != nil {
			return nil, fmt.Errorf("failed to create codecv1 start DA chunk: %w", err)
		}

		batchMeta.StartChunkHash, err = startDAChunk.Hash()
		if err != nil {
			return nil, fmt.Errorf("failed to get codecv1 start DA chunk hash: %w", err)
		}

		endDAChunk, err := codecv1.NewDAChunk(batch.Chunks[numChunks-1], totalL1MessagePoppedBeforeEndDAChunk)
		if err != nil {
			return nil, fmt.Errorf("failed to create codecv1 end DA chunk: %w", err)
		}

		batchMeta.EndChunkHash, err = endDAChunk.Hash()
		if err != nil {
			return nil, fmt.Errorf("failed to get codecv1 end DA chunk hash: %w", err)
		}
		return batchMeta, nil
	case encoding.CodecV2:
		daBatch, err := codecv2.NewDABatch(batch)
		if err != nil {
			return nil, fmt.Errorf("failed to create codecv2 DA batch: %w", err)
		}

		blobDataProof, err := daBatch.BlobDataProof()
		if err != nil {
			return nil, fmt.Errorf("failed to get codecv2 blob data proof: %w", err)
		}

		batchMeta := &BatchMetadata{
			BatchHash:          daBatch.Hash(),
			BatchDataHash:      daBatch.DataHash,
			BatchBlobDataProof: blobDataProof,
			BatchBytes:         daBatch.Encode(),
		}

		startDAChunk, err := codecv2.NewDAChunk(batch.Chunks[0], batch.TotalL1MessagePoppedBefore)
		if err != nil {
			return nil, fmt.Errorf("failed to create codecv2 start DA chunk: %w", err)
		}

		batchMeta.StartChunkHash, err = startDAChunk.Hash()
		if err != nil {
			return nil, fmt.Errorf("failed to get codecv2 start DA chunk hash: %w", err)
		}

		endDAChunk, err := codecv2.NewDAChunk(batch.Chunks[numChunks-1], totalL1MessagePoppedBeforeEndDAChunk)
		if err != nil {
			return nil, fmt.Errorf("failed to create codecv2 end DA chunk: %w", err)
		}

		batchMeta.EndChunkHash, err = endDAChunk.Hash()
		if err != nil {
			return nil, fmt.Errorf("failed to get codecv2 end DA chunk hash: %w", err)
		}
		return batchMeta, nil
	default:
		return nil, fmt.Errorf("unsupported codec version: %v", codecVersion)
	}
}<|MERGE_RESOLUTION|>--- conflicted
+++ resolved
@@ -107,10 +107,7 @@
 		}
 		return metrics, nil
 	case encoding.CodecV1:
-<<<<<<< HEAD
-=======
 		metrics.L1CommitGas = codecv1.EstimateChunkL1CommitGas(chunk)
->>>>>>> 1c7c30c9
 		metrics.L1CommitCalldataSize = codecv1.EstimateChunkL1CommitCalldataSize(chunk)
 		metrics.L1CommitBlobSize, err = codecv1.EstimateChunkL1CommitBlobSize(chunk)
 		if err != nil {
@@ -161,10 +158,7 @@
 		}
 		return metrics, nil
 	case encoding.CodecV1:
-<<<<<<< HEAD
-=======
 		metrics.L1CommitGas = codecv1.EstimateBatchL1CommitGas(batch)
->>>>>>> 1c7c30c9
 		metrics.L1CommitCalldataSize = codecv1.EstimateBatchL1CommitCalldataSize(batch)
 		metrics.L1CommitBlobSize, err = codecv1.EstimateBatchL1CommitBlobSize(batch)
 		if err != nil {
