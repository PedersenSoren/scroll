package l1

import (
	"context"

	"github.com/scroll-tech/go-ethereum/ethclient"

	"scroll-tech/database"

	"scroll-tech/bridge/config"
)

// Backend manage the resources and services of L1 backend.
// The backend should monitor events in layer 1 and relay transactions to layer 2
type Backend struct {
	cfg     *config.L1Config
	watcher *Watcher
	relayer *Layer1Relayer
	orm     database.OrmFactory
}

// New returns a new instance of Backend.
func New(ctx context.Context, cfg *config.L1Config, orm database.OrmFactory) (*Backend, error) {
	client, err := ethclient.Dial(cfg.Endpoint)
	if err != nil {
		return nil, err
	}

	relayer, err := NewLayer1Relayer(ctx, client, int64(cfg.Confirmations), orm, cfg.RelayerConfig)
	if err != nil {
		return nil, err
	}

<<<<<<< HEAD
	watcher, err := NewWatcher(ctx, client, cfg.StartHeight, cfg.Confirmations, cfg.L1MessengerAddress, cfg.L1MessageQueueAddress, cfg.RelayerConfig.RollupContractAddress, orm)
	if err != nil {
		return nil, err
	}
=======
	watcher := NewWatcher(ctx, client, cfg.StartHeight, cfg.Confirmations, cfg.L1MessengerAddress, cfg.RollupContractAddress, orm)
>>>>>>> a78160dd

	return &Backend{
		cfg:     cfg,
		watcher: watcher,
		relayer: relayer,
		orm:     orm,
	}, nil
}

// Start Backend module.
func (l1 *Backend) Start() error {
	l1.watcher.Start()
	l1.relayer.Start()
	return nil
}

// Stop Backend module.
func (l1 *Backend) Stop() {
	l1.watcher.Stop()
	l1.relayer.Stop()
}<|MERGE_RESOLUTION|>--- conflicted
+++ resolved
@@ -31,14 +31,10 @@
 		return nil, err
 	}
 
-<<<<<<< HEAD
-	watcher, err := NewWatcher(ctx, client, cfg.StartHeight, cfg.Confirmations, cfg.L1MessengerAddress, cfg.L1MessageQueueAddress, cfg.RelayerConfig.RollupContractAddress, orm)
+	watcher, err := NewWatcher(ctx, client, cfg.StartHeight, cfg.Confirmations, cfg.L1MessengerAddress, cfg.L1MessageQueueAddress, cfg.RollupContractAddress, orm)
 	if err != nil {
 		return nil, err
 	}
-=======
-	watcher := NewWatcher(ctx, client, cfg.StartHeight, cfg.Confirmations, cfg.L1MessengerAddress, cfg.RollupContractAddress, orm)
->>>>>>> a78160dd
 
 	return &Backend{
 		cfg:     cfg,
