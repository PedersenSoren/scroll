--- conflicted
+++ resolved
@@ -182,31 +182,19 @@
 }
 
 // SendTransaction send a signed L2tL1 transaction.
-<<<<<<< HEAD
 func (s *Sender) SendTransaction(ID string, target *common.Address, value *big.Int, data []byte, minGasLimit uint64) (common.Address, *types.Transaction, error) {
-	// We occupy the ID, in case some other threads call with the same ID in the same time
-	if _, loaded := s.pendingTxs.LoadOrStore(ID, nil); loaded {
-		return common.Address{}, nil, fmt.Errorf("has the repeat tx ID, ID: %s", ID)
-=======
-func (s *Sender) SendTransaction(ID string, target *common.Address, value *big.Int, data []byte, minGasLimit uint64) (hash common.Hash, err error) {
 	if s.IsFull() {
-		return common.Hash{}, ErrFullPending
+		return common.Address{}, nil, ErrFullPending
 	}
 	// We occupy the ID, in case some other threads call with the same ID in the same time
 	if ok := s.pendingTxs.SetIfAbsent(ID, nil); !ok {
-		return common.Hash{}, fmt.Errorf("has the repeat tx ID, ID: %s", ID)
->>>>>>> d3fc4e16
+		return common.Address{}, nil, fmt.Errorf("has the repeat tx ID, ID: %s", ID)
 	}
 	// get
 	auth := s.auths.getAccount()
 	if auth == nil {
-<<<<<<< HEAD
-		s.pendingTxs.Delete(ID) // release the ID on failure
+		s.pendingTxs.Remove(ID) // release the ID on failure
 		return common.Address{}, nil, ErrNoAvailableAccount
-=======
-		s.pendingTxs.Remove(ID) // release the ID on failure
-		return common.Hash{}, ErrNoAvailableAccount
->>>>>>> d3fc4e16
 	}
 
 	var err error
@@ -225,11 +213,6 @@
 	if feeData, err = s.getFeeData(auth, target, value, data, minGasLimit); err != nil {
 		return common.Address{}, nil, err
 	}
-<<<<<<< HEAD
-	tx, err = s.createAndSendTx(auth, feeData, target, value, data, nil)
-	if err != nil {
-		return common.Address{}, nil, err
-=======
 	if tx, err = s.createAndSendTx(auth, feeData, target, value, data, nil); err == nil {
 		// add pending transaction to queue
 		pending := &PendingTransaction{
@@ -240,18 +223,7 @@
 			feeData:  feeData,
 		}
 		s.pendingTxs.Set(ID, pending)
-		return tx.Hash(), nil
->>>>>>> d3fc4e16
-	}
-	// add pending transaction to queue
-	pending := &PendingTransaction{
-		tx:       tx,
-		id:       ID,
-		signer:   auth,
-		submitAt: atomic.LoadUint64(&s.blockNumber),
-		feeData:  feeData,
-	}
-	s.pendingTxs.Store(ID, pending)
+	}
 
 	return auth.From, tx, nil
 }
