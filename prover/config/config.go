--- conflicted
+++ resolved
@@ -13,15 +13,6 @@
 
 // Config loads prover configuration items.
 type Config struct {
-<<<<<<< HEAD
-	ProverName       string            `json:"prover_name"`
-	KeystorePath     string            `json:"keystore_path"`
-	KeystorePassword string            `json:"keystore_password"`
-	coordinatorURL   string            `json:"coordinator_url"`
-	TraceEndpoint    string            `json:"trace_endpoint"`
-	Core             *ProverCoreConfig `json:"core"`
-	DBPath           string            `json:"db_path"`
-=======
 	ProverName       string             `json:"prover_name"`
 	KeystorePath     string             `json:"keystore_path"`
 	KeystorePassword string             `json:"keystore_password"`
@@ -29,7 +20,6 @@
 	DBPath           string             `json:"db_path"`
 	Coordinator      *CoordinatorConfig `json:"coordinator"`
 	L2Geth           *L2GethConfig      `json:"l2geth"`
->>>>>>> 2c693529
 }
 
 // ProverCoreConfig load zk prover config.
