--- conflicted
+++ resolved
@@ -5,11 +5,7 @@
 	"runtime/debug"
 )
 
-<<<<<<< HEAD
-var tag = "prealpha-v11.21"
-=======
-var tag = "prealpha-v12.0"
->>>>>>> 5fdd2c60
+var tag = "prealpha-v12.1"
 
 var commit = func() string {
 	if info, ok := debug.ReadBuildInfo(); ok {
