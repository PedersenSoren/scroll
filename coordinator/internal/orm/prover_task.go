package orm

import (
	"context"
	"fmt"
	"time"

	"github.com/google/uuid"
	"github.com/shopspring/decimal"
	"gorm.io/gorm"
	"gorm.io/gorm/clause"

	"scroll-tech/common/types"
	"scroll-tech/common/types/message"
	"scroll-tech/common/utils"
)

// ProverTask is assigned provers info of chunk/batch proof prover task
type ProverTask struct {
	db *gorm.DB `gorm:"column:-"`

	ID   int64     `json:"id" gorm:"column:id"`
	UUID uuid.UUID `json:"uuid" gorm:"column:uuid;type:uuid;default:gen_random_uuid()"`

	// prover
	ProverPublicKey string `json:"prover_public_key" gorm:"column:prover_public_key"`
	ProverName      string `json:"prover_name" gorm:"column:prover_name"`
	ProverVersion   string `json:"prover_version" gorm:"column:prover_version"`

	// task
	TaskID   string `json:"task_id" gorm:"column:task_id"`
	TaskType int16  `json:"task_type" gorm:"column:task_type;default:0"`

	// status
	ProvingStatus int16           `json:"proving_status" gorm:"column:proving_status;default:0"`
	FailureType   int16           `json:"failure_type" gorm:"column:failure_type;default:0"`
	Reward        decimal.Decimal `json:"reward" gorm:"column:reward;default:0;type:decimal(78)"`
	Proof         []byte          `json:"proof" gorm:"column:proof;default:NULL"`
	AssignedAt    time.Time       `json:"assigned_at" gorm:"assigned_at"`

	// metadata
	CreatedAt time.Time      `json:"created_at" gorm:"column:created_at"`
	UpdatedAt time.Time      `json:"updated_at" gorm:"column:updated_at"`
	DeletedAt gorm.DeletedAt `json:"deleted_at" gorm:"column:deleted_at"`
}

// NewProverTask creates a new ProverTask instance.
func NewProverTask(db *gorm.DB) *ProverTask {
	return &ProverTask{db: db}
}

// TableName returns the name of the "prover_task" table.
func (*ProverTask) TableName() string {
	return "prover_task"
}

// IsProverAssigned checks if a prover with the given public key has been assigned a task.
func (o *ProverTask) IsProverAssigned(ctx context.Context, publicKey string) (bool, error) {
	db := o.db.WithContext(ctx)
	var task ProverTask
	err := db.Where("prover_public_key = ? AND proving_status = ?", publicKey, types.ProverAssigned).First(&task).Error
	if err != nil {
		if err == gorm.ErrRecordNotFound {
			return false, nil
		}
		return false, err
	}
	return true, nil
}

// GetProverTasks get prover tasks
func (o *ProverTask) GetProverTasks(ctx context.Context, fields map[string]interface{}, orderByList []string, offset, limit int) ([]ProverTask, error) {
	db := o.db.WithContext(ctx)
	db = db.Model(&ProverTask{})

	for k, v := range fields {
		db = db.Where(k, v)
	}

	for _, orderBy := range orderByList {
		db = db.Order(orderBy)
	}

	if limit != 0 {
		db = db.Limit(limit)
	}

	if offset != 0 {
		db = db.Offset(offset)
	}

	var proverTasks []ProverTask
	if err := db.Find(&proverTasks).Error; err != nil {
		return nil, err
	}
	return proverTasks, nil
}

// GetProverTasksByHashes retrieves the ProverTask records associated with the specified hashes.
// The returned prover task objects are sorted in ascending order by their ids.
func (o *ProverTask) GetProverTasksByHashes(ctx context.Context, taskType message.ProofType, hashes []string) ([]*ProverTask, error) {
	if len(hashes) == 0 {
		return nil, nil
	}

	db := o.db.WithContext(ctx)
	db = db.Model(&ProverTask{})
	db = db.Where("task_type", int(taskType))
	db = db.Where("task_id IN ?", hashes)
	db = db.Order("id asc")

	var proverTasks []*ProverTask
	if err := db.Find(&proverTasks).Error; err != nil {
		return nil, fmt.Errorf("ProverTask.GetProverTasksByHashes error: %w, hashes: %v", err, hashes)
	}
	return proverTasks, nil
}

// GetProverTaskByTaskIDAndProver get prover task taskID and public key
<<<<<<< HEAD
// TODO: when prover all upgrade need DEPRECATED this function
func (o *ProverTask) GetProverTaskByTaskIDAndProver(ctx context.Context, taskID, proverPublicKey, proverVersion string) (*ProverTask, error) {
=======
func (o *ProverTask) GetProverTaskByTaskIDAndProver(ctx context.Context, taskType message.ProofType, taskID, proverPublicKey, proverVersion string) (*ProverTask, error) {
>>>>>>> a2b98787
	db := o.db.WithContext(ctx)
	db = db.Model(&ProverTask{})
	db = db.Where("task_type", int(taskType))
	db = db.Where("task_id", taskID)
	db = db.Where("prover_public_key", proverPublicKey)
	db = db.Where("prover_version", proverVersion)
	db = db.Where("proving_status", types.ProverAssigned)

	var proverTask ProverTask
	err := db.First(&proverTask).Error
	if err != nil {
		return nil, fmt.Errorf("ProverTask.GetProverTaskByTaskIDAndProver err:%w, taskID:%s, pubkey:%s, prover_version:%s", err, taskID, proverPublicKey, proverVersion)
	}
	return &proverTask, nil
}

// GetProverTaskByUUID get prover task taskID by uuid
func (o *ProverTask) GetProverTaskByUUID(ctx context.Context, uuid string) (*ProverTask, error) {
	db := o.db.WithContext(ctx)
	db = db.Model(&ProverTask{})
	db = db.Where("uuid", uuid)

	var proverTask ProverTask
	err := db.First(&proverTask).Error
	if err != nil {
		return nil, fmt.Errorf("ProverTask.GetProverTaskByUUID err:%w, uuid:%s", err, uuid)
	}
	return &proverTask, nil
}

// GetValidOrAssignedTaskOfOtherProvers get the chunk/batch task assigned other provers
func (o *ProverTask) GetValidOrAssignedTaskOfOtherProvers(ctx context.Context, taskType message.ProofType, taskID, proverPublicKey string) ([]ProverTask, error) {
	db := o.db.WithContext(ctx)
	db = db.Model(&ProverTask{})
	db = db.Where("task_type", int(taskType))
	db = db.Where("task_id", taskID)
	db = db.Where("prover_public_key != ?", proverPublicKey)
	db = db.Where("proving_status in (?)", []int{int(types.ProverAssigned), int(types.ProverProofValid)})

	var proverTasks []ProverTask
	if err := db.Find(&proverTasks).Error; err != nil {
		return nil, fmt.Errorf("ProverTask.GetAssignedProverTask error: %w, taskID: %v", err, taskID)
	}
	return proverTasks, nil
}

// GetProvingStatusByTaskID retrieves the proving status of a prover task
func (o *ProverTask) GetProvingStatusByTaskID(ctx context.Context, taskType message.ProofType, taskID string) (types.ProverProveStatus, error) {
	db := o.db.WithContext(ctx)
	db = db.Model(&ProverTask{})
	db = db.Select("proving_status")
	db = db.Where("task_type", int(taskType))
	db = db.Where("task_id = ?", taskID)

	var proverTask ProverTask
	if err := db.Find(&proverTask).Error; err != nil {
		return types.ProverProofInvalid, fmt.Errorf("ProverTask.GetProvingStatusByTaskID error: %w, taskID: %v", err, taskID)
	}
	return types.ProverProveStatus(proverTask.ProvingStatus), nil
}

// GetTimeoutAssignedProverTasks get the timeout and assigned proving_status prover task
func (o *ProverTask) GetTimeoutAssignedProverTasks(ctx context.Context, limit int, taskType message.ProofType, timeout time.Duration) ([]ProverTask, error) {
	db := o.db.WithContext(ctx)
	db = db.Model(&ProverTask{})
	db = db.Where("proving_status", int(types.ProverAssigned))
	db = db.Where("task_type", int(taskType))
	db = db.Where("assigned_at < ?", utils.NowUTC().Add(-timeout))
	db = db.Limit(limit)

	var proverTasks []ProverTask
	err := db.Find(&proverTasks).Error
	if err != nil {
		return nil, fmt.Errorf("ProverTask.GetAssignedProverTasks error:%w", err)
	}
	return proverTasks, nil
}

// TaskTimeoutMoreThanOnce get the timeout twice task. a temp design
func (o *ProverTask) TaskTimeoutMoreThanOnce(ctx context.Context, taskType message.ProofType, taskID string) bool {
	db := o.db.WithContext(ctx)
	db = db.Model(&ProverTask{})
	db = db.Where("task_type", int(taskType))
	db = db.Where("task_id", taskID)
	db = db.Where("proving_status", int(types.ProverProofInvalid))

	var count int64
	if err := db.Count(&count).Error; err != nil {
		return true
	}

	if count >= 1 {
		return true
	}

	return false
}

// InsertProverTask insert a prover Task record
func (o *ProverTask) InsertProverTask(ctx context.Context, proverTask *ProverTask, dbTX ...*gorm.DB) error {
	db := o.db.WithContext(ctx)
	if len(dbTX) > 0 && dbTX[0] != nil {
		db = dbTX[0]
	}
	db = db.Clauses(clause.Returning{})
	db = db.Model(&ProverTask{})
	if err := db.Create(proverTask).Error; err != nil {
		return fmt.Errorf("ProverTask.InsertProverTask error: %w, prover task: %v", err, proverTask)
	}
	return nil
}

// UpdateProverTaskProof update the prover task's proof
func (o *ProverTask) UpdateProverTaskProof(ctx context.Context, proofType message.ProofType, taskID string, pk string, proof []byte) error {
	db := o.db
	db = db.WithContext(ctx)
	db = db.Model(&ProverTask{})
	db = db.Where("task_type = ? AND task_id = ? AND prover_public_key = ?", int(proofType), taskID, pk)

	if err := db.Update("proof", proof).Error; err != nil {
		return fmt.Errorf("ProverTask.UpdateProverTaskProof error: %w, proof type: %v, taskID: %v, prover public key: %v", err, proofType.String(), taskID, pk)
	}
	return nil
}

// UpdateProverTaskProvingStatus updates the proving_status of a specific ProverTask record.
func (o *ProverTask) UpdateProverTaskProvingStatus(ctx context.Context, proofType message.ProofType, taskID string, pk string, status types.ProverProveStatus, dbTX ...*gorm.DB) error {
	db := o.db
	if len(dbTX) > 0 && dbTX[0] != nil {
		db = dbTX[0]
	}
	db = db.WithContext(ctx)
	db = db.Model(&ProverTask{})
	db = db.Where("task_type = ? AND task_id = ? AND prover_public_key = ?", int(proofType), taskID, pk)

	if err := db.Update("proving_status", status).Error; err != nil {
		return fmt.Errorf("ProverTask.UpdateProverTaskProvingStatus error: %w, proof type: %v, taskID: %v, prover public key: %v, status: %v", err, proofType.String(), taskID, pk, status.String())
	}
	return nil
}

// UpdateAllProverTaskProvingStatusOfTaskID updates all the proving_status of a specific task id.
func (o *ProverTask) UpdateAllProverTaskProvingStatusOfTaskID(ctx context.Context, proofType message.ProofType, taskID string, status types.ProverProveStatus, dbTX ...*gorm.DB) error {
	db := o.db
	if len(dbTX) > 0 && dbTX[0] != nil {
		db = dbTX[0]
	}
	db = db.WithContext(ctx)
	db = db.Model(&ProverTask{})
	db = db.Where("task_type = ? AND task_id = ?", int(proofType), taskID)

	if err := db.Update("proving_status", status).Error; err != nil {
		return fmt.Errorf("ProverTask.UpdateAllProverTaskProvingStatusOfTaskID error: %w, proof type: %v, taskID: %v, status: %v", err, proofType.String(), taskID, status.String())
	}
	return nil
}

// UpdateProverTaskFailureType update the prover task failure type
func (o *ProverTask) UpdateProverTaskFailureType(ctx context.Context, proofType message.ProofType, taskID string, pk string, failureType types.ProverTaskFailureType, dbTX ...*gorm.DB) error {
	db := o.db
	if len(dbTX) > 0 && dbTX[0] != nil {
		db = dbTX[0]
	}
	db = db.WithContext(ctx)
	db = db.Model(&ProverTask{})
	db = db.Where("task_id", taskID).Where("prover_public_key", pk).Where("task_type", int(proofType))
	if err := db.Update("failure_type", int(failureType)).Error; err != nil {
		return fmt.Errorf("ProverTask.UpdateProverTaskFailureType error: %w, proof type: %v, taskID: %v, prover public key: %v, failure type: %v", err, proofType.String(), taskID, pk, failureType.String())
	}
	return nil
}

// UpdateAllProverTaskFailureTypeOfTaskID update the prover task failure type
func (o *ProverTask) UpdateAllProverTaskFailureTypeOfTaskID(ctx context.Context, proofType message.ProofType, taskID string, failureType types.ProverTaskFailureType, dbTX ...*gorm.DB) error {
	db := o.db
	if len(dbTX) > 0 && dbTX[0] != nil {
		db = dbTX[0]
	}
	db = db.WithContext(ctx)
	db = db.Model(&ProverTask{})
	db = db.Where("task_id", taskID).Where("task_type", int(proofType))
	if err := db.Update("failure_type", int(failureType)).Error; err != nil {
		return fmt.Errorf("ProverTask.UpdateAllProverTaskFailureTypeOfTaskID error: %w, proof type: %v, taskID: %v, failure type: %v", err, proofType.String(), taskID, failureType.String())
	}
	return nil
}<|MERGE_RESOLUTION|>--- conflicted
+++ resolved
@@ -117,12 +117,8 @@
 }
 
 // GetProverTaskByTaskIDAndProver get prover task taskID and public key
-<<<<<<< HEAD
 // TODO: when prover all upgrade need DEPRECATED this function
-func (o *ProverTask) GetProverTaskByTaskIDAndProver(ctx context.Context, taskID, proverPublicKey, proverVersion string) (*ProverTask, error) {
-=======
 func (o *ProverTask) GetProverTaskByTaskIDAndProver(ctx context.Context, taskType message.ProofType, taskID, proverPublicKey, proverVersion string) (*ProverTask, error) {
->>>>>>> a2b98787
 	db := o.db.WithContext(ctx)
 	db = db.Model(&ProverTask{})
 	db = db.Where("task_type", int(taskType))
